#!/usr/bin/env python3
import curses
from curses import textpad
import sys
import subprocess
import os

# ---------------------------
# Menu model (kept from your file, with small fixes)
# ---------------------------

<<<<<<< HEAD
menu_items = [
    "Upload and monitor code on ESP32",
    "Test motor control stack",
    "Open Motor Controller CLI",
    "Reassign encoder I2C address",
    "Exit to terminal"
=======
initial_menu = [
    "Flash and Test ESP32 with auto BLE",  # index 0 -> dropdown (menu_items_1)
    "Reassign sensor I2C address",         # index 1 -> direct action
    "More",                             # index 2 -> dropdown (menu_items_2)
    "Exit"                                 # index 3 -> exit
]

menu_items_1 = [
    "Upload and monitor code on ESP32",
    "Test motor control stack"
]

menu_items_2 = [
    "Open serial monitor for ESP32",
    "Open Bluetooth CLI for Motor Controller"
>>>>>>> 1ce18c6e
]

# Dropdowns: which top index has which submenu list
submenus = {
    0: menu_items_1,
    2: menu_items_2
}

# Top-level direct actions
# 1 -> burn i2c; 3 -> exit
top_actions = {
    1: "burn_addr.py",
    3: "exit"
}

# Map (top_idx, sub_idx) -> script filename (bare names so tmux/cwd logic works)
# NOTE: sub_idx here refers to the ORIGINAL submenu index (0-based), not including the "Back" row.
submenu_scripts = {
    (0, 0): "flash_code_and_monitor.py",
    (0, 1): "test_stack.py",
    (2, 0): "open_serial_monitor.py",
    (2, 1): "open_ble.py"
}

# Adjust this path as needed
SCRIPTS_DIR = "scripts"

# (Keeping your named constants; used by run_external_script logic)
SERIAL_MONITOR_SCRIPT = "open_serial_monitor.py"
FLASH_CODE_SCRIPT =  "flash_code_and_monitor.py"
TEST_STACK_SCRIPT = "test_stack.py"
BURN_ADDR_SCRIPT = "burn_addr.py"
CLONE_AND_BUILD_SCRIPT = "clone_and_build.py"
CLI_AUTOMATION_SCRIPT = "open_CLI_and_adjust_settings.py"
OPEN_BLE_SCRIPT = "open_CLI_and_adjust_settings_UPDATED.py "

scripts_list = [
    SERIAL_MONITOR_SCRIPT,
    FLASH_CODE_SCRIPT,
    TEST_STACK_SCRIPT,
    BURN_ADDR_SCRIPT,
    CLONE_AND_BUILD_SCRIPT,
    OPEN_BLE_SCRIPT
]

# ---------------------------
# Execution helpers (kept behavior)
# ---------------------------

def run_external_script(stdscr, script_name: str):
    """
    Helper to run an external Python script.
    Keeps your tmux behavior intact:
      - 'monitor' scripts open a split tmux session
      - test_stack opens 2-pane tmux (left: test, right: serial monitor)
      - everything else runs via python3 with cwd=SCRIPTS_DIR
    """
    stdscr.refresh()
    curses.endwin()
    os.system('clear')  # clear terminal ahead of calling subprocess

    # IMPORTANT: tmux branches expect bare filenames and cwd=SCRIPTS_DIR
    if script_name == "exit":
        # Treat "Exit" entries in submenus as exit of the whole program
        sys.exit(0)

    if "monitor" in script_name:
        # serial/flash monitor behavior (tmux panes)
        if "TMUX" not in os.environ:
            session_name = "serial_monitor_session"
            tmux_cmd = (
                f'tmux new-session -d -s {session_name} "bash -c \\"clear; echo \'Click Ctrl+B followed by arrow keys to navigate windows. \nPress Ctrl+C in script window to return to menu.\'; exec bash\\"" && '
                f'tmux split-window -h -t {session_name} "cd {SCRIPTS_DIR} && python3 {script_name}; tmux kill-session -t {session_name}" && '
                f'tmux select-pane -t {session_name}:0.1 && '
                f'tmux attach-session -t {session_name}'
            )
            os.system(tmux_cmd)
        else:
            message = "printf 'Click Ctrl+B followed by left arrow to interact with this pane.\\n' > /dev/tty"
            tmux_cmd = (
                f'tmux split-window -h "cd {SCRIPTS_DIR} && python3 {script_name}; tmux kill-session" && '
                f'tmux send-keys -t 0 "{message}" Enter && '
                f'tmux select-pane -R'
            )
            subprocess.run(tmux_cmd, shell=True)

    elif script_name == TEST_STACK_SCRIPT:
        # two-pane tmux: left test, right serial monitor
        session_name = "serial_monitor_session"
        tmux_cmd = (
            f'tmux new-session -d -s {session_name} "cd {SCRIPTS_DIR} && python3 {script_name}; tmux kill-session -t {session_name}" && '
            f'tmux split-window -h -t {session_name} "cd {SCRIPTS_DIR} && python3 {SERIAL_MONITOR_SCRIPT}; tmux kill-session -t {session_name}" && '
            f'tmux select-pane -t {session_name}:0.0 && '
            f'tmux attach-session -t {session_name}'
        )
        os.system(tmux_cmd)

    else:
        # Generic execution: run inside scripts dir
        try:
            subprocess.run(["python3", script_name], cwd=SCRIPTS_DIR, check=False)
        except KeyboardInterrupt:
            pass

    # Re-enter curses mode
    stdscr.refresh()

# ---------------------------
# UI helpers (reworked: submenu opens in its own panel)
# ---------------------------

def _validate_wiring():
    # Ensure every submenu item has a script mapping and no extra mappings exist
    for top_idx, items in submenus.items():
        for j in range(len(items)):
            if (top_idx, j) not in submenu_scripts:
                raise ValueError(f"Missing script mapping for submenu item ({top_idx}, {j})")
    for (ti, sj) in submenu_scripts:
        if ti not in submenus or sj >= len(submenus[ti]):
            raise ValueError(f"Unreachable submenu mapping: ({ti}, {sj})")
    for ti in top_actions:
        if ti < 0 or ti >= len(initial_menu):
            raise ValueError(f"top_actions index out of range: {ti}")

def _attr_for(stdscr, selected: bool):
    if curses.has_colors():
        return curses.color_pair(1) if selected else curses.color_pair(2)
    # Fallback: reverse for selected, normal otherwise
    return curses.A_REVERSE if selected else curses.A_NORMAL

def _draw_main(stdscr, current_top_idx):
    stdscr.clear()
    h, w = stdscr.getmaxyx()
    title = "Motor Controller Workstation"
    y_title = max(1, h // 2 - len(initial_menu) // 2 - 3)
    x_title = max(0, w // 2 - len(title) // 2)
    stdscr.addstr(y_title, x_title, title, curses.A_BOLD)

    

    top_start_y = y_title + 3
    for idx, item in enumerate(initial_menu):
        has_dropdown = idx in submenus and len(submenus[idx]) > 0
        suffix = " ▶" if has_dropdown else ""
        label = item + suffix
        y = top_start_y + idx
        x = max(2, w // 2 - len(label) // 2)
        stdscr.addstr(y, x, label, _attr_for(stdscr, selected=(idx == current_top_idx)))

    stdscr.refresh()

def _draw_submenu_panel(stdscr, top_idx, current_sub_display_idx):
    """
    Draws a centered panel for the submenu:
      Row 0 is always '← Back to Main Menu' (not part of submenu_scripts mapping).
      The rest mirror submenus[top_idx].
    """
    stdscr.clear()
    h, w = stdscr.getmaxyx()

    header = f"{initial_menu[top_idx]}"
    items = ["← Back to Main Menu"] + submenus.get(top_idx, [])

    # Compute panel size based on content
    max_len = max(len(s) for s in items + [header])
    pad_w = 6
    pad_h = 6
    box_w = min(w - 4, max_len + pad_w)
    box_h = min(h - 4, len(items) + pad_h)

    start_y = (h - box_h) // 2
    start_x = (w - box_w) // 2
    end_y = start_y + box_h - 1
    end_x = start_x + box_w - 1

    # Draw border rectangle
    textpad.rectangle(stdscr, start_y, start_x, end_y, end_x)

    # Title centered
    title_y = start_y + 1
    stdscr.addstr(title_y, start_x + (box_w - len(header)) // 2, header, curses.A_BOLD)

    # Help line
    

   # Items (centered)
    list_start_y = title_y + 3
    inner_w = box_w - 4  # inside the border (2px padding on each side)

    for i, s in enumerate(items):
        y = list_start_y + i
        if y >= end_y:
            break

        # Build the display label (no left padding; center it instead)
        display = "← Back to Main Menu" if i == 0 else f"{s}"

        # Truncate if too long for the inner width
        if len(display) > inner_w:
            display = display[:inner_w]

    # Center within the inner box
        x = start_x + 2 + (inner_w - len(display)) // 2

        stdscr.addstr(
            y, x, display,
            _attr_for(stdscr, selected=(i == current_sub_display_idx))
        )


    stdscr.refresh()

def _wrap(idx, n):
    return (idx + n) % n if n else 0

# ---------------------------
# Curses main
# ---------------------------

def main(stdscr):
    """
    Curses UI with separate-panel submenus for indices 0 and 2.

    Controls:
      Up/Down: move selection (wraps)
      Enter/Right: open submenu (if available) or run top-level action
      Left/Esc/Backspace: close submenu panel and return to main
      Enter in submenu: run submenu action (row 0 is Back)
      q: quit
    """
    _validate_wiring()

    # Initialize curses settings
    curses.curs_set(0)   # Hide the cursor
    stdscr.keypad(True)  # Enable special keys (like arrow keys)
    stdscr.nodelay(False)
    stdscr.clear()

    # Colors
    if curses.has_colors():
        curses.start_color()
        curses.init_pair(1, curses.COLOR_BLACK, curses.COLOR_WHITE)  # selected
        curses.init_pair(2, curses.COLOR_WHITE, curses.COLOR_BLACK)  # normal

    current_top_idx = 0
    current_sub_display_idx = 0  # includes "Back" at index 0
    in_submenu = False

    def open_submenu_if_available():
        nonlocal in_submenu, current_sub_display_idx
        if current_top_idx in submenus and submenus[current_top_idx]:
            in_submenu = True
            current_sub_display_idx = 0  # default to Back row
            return True
        return False

    def run_top_action():
        action = top_actions.get(current_top_idx)
        if action == "exit":
            return "exit"
        if isinstance(action, str) and action:
            run_external_script(stdscr, action)
        return None

    def run_submenu_action():
        """
        current_sub_display_idx = 0 means Back to Main.
        Otherwise map to original submenu index (display_idx - 1).
        """
        if current_sub_display_idx == 0:
            return "back"

        original_idx = current_sub_display_idx - 1
        script = submenu_scripts.get((current_top_idx, original_idx))
        if script == "exit":
            return "exit"
        if isinstance(script, str) and script:
            run_external_script(stdscr, script)
        return None

    # Main loop
    while True:
        if not in_submenu:
            _draw_main(stdscr, current_top_idx)
        else:
            _draw_submenu_panel(stdscr, current_top_idx, current_sub_display_idx)

        key = stdscr.getch()

        if key in (ord('q'),):
            break

        if not in_submenu:
            if key == curses.KEY_UP:
                current_top_idx = _wrap(current_top_idx - 1, len(initial_menu))
            elif key == curses.KEY_DOWN:
                current_top_idx = _wrap(current_top_idx + 1, len(initial_menu))
            elif key in (curses.KEY_RIGHT, curses.KEY_ENTER, 10, 13):
                # Try to open submenu; otherwise run top-level action
                if not open_submenu_if_available():
                    result = run_top_action()
                    if result == "exit":
                        break
        else:
            submenu_len = 1 + len(submenus.get(current_top_idx, []))  # 1 for Back row
            if key == curses.KEY_UP:
                current_sub_display_idx = _wrap(current_sub_display_idx - 1, submenu_len)
            elif key == curses.KEY_DOWN:
                current_sub_display_idx = _wrap(current_sub_display_idx + 1, submenu_len)
            elif key in (curses.KEY_LEFT, 27, curses.KEY_BACKSPACE, 127, 8):  # Left/Esc/Backspace
                in_submenu = False
            elif key in (curses.KEY_ENTER, 10, 13):
                result = run_submenu_action()
                if result == "back":
                    in_submenu = False
                elif result == "exit":
                    break
                # Otherwise stay in submenu after running the script

# Entry point
if __name__ == '__main__':
    try:
        curses.wrapper(main)
    except curses.error as e:
        print(f"Curses error: {e}")
        print("This script requires a terminal that supports curses.")
        print("Try running it in a standard Linux terminal or within 'screen'.")
    except SystemExit:
        # Allow clean exits triggered by submenu "Exit"
        pass
    except Exception as e:
        print(f"An unexpected error occurred: {e}")
        sys.exit(1)
    finally:
        os.system('clear')
        print("Call 'python3 start_menu.py' to restart the menu.")
        sys.stdout.flush()  # IMPORTANT: Flush the output buffer
        sys.exit(0)<|MERGE_RESOLUTION|>--- conflicted
+++ resolved
@@ -9,14 +9,6 @@
 # Menu model (kept from your file, with small fixes)
 # ---------------------------
 
-<<<<<<< HEAD
-menu_items = [
-    "Upload and monitor code on ESP32",
-    "Test motor control stack",
-    "Open Motor Controller CLI",
-    "Reassign encoder I2C address",
-    "Exit to terminal"
-=======
 initial_menu = [
     "Flash and Test ESP32 with auto BLE",  # index 0 -> dropdown (menu_items_1)
     "Reassign sensor I2C address",         # index 1 -> direct action
@@ -25,6 +17,9 @@
 ]
 
 menu_items_1 = [
+# Define the menu options and their corresponding placeholder actions
+
+menu_items = [
     "Upload and monitor code on ESP32",
     "Test motor control stack"
 ]
@@ -32,7 +27,6 @@
 menu_items_2 = [
     "Open serial monitor for ESP32",
     "Open Bluetooth CLI for Motor Controller"
->>>>>>> 1ce18c6e
 ]
 
 # Dropdowns: which top index has which submenu list
@@ -56,6 +50,11 @@
     (2, 0): "open_serial_monitor.py",
     (2, 1): "open_ble.py"
 }
+    "Test motor control stack",
+    "Open Motor Controller CLI",
+    "Reassign encoder I2C address",
+    "Exit to terminal"
+]
 
 # Adjust this path as needed
 SCRIPTS_DIR = "scripts"
