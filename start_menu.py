--- conflicted
+++ resolved
@@ -5,21 +5,6 @@
 
 # Define the menu options and their corresponding placeholder actions
 
-<<<<<<< HEAD
-default_menu_items = [
-    "Full motor controller bring-up and teleop",
-    "Adjust motor controller settings",
-    "Reassign encoder I2C address",
-    "Exit to terminal"
-]
-
-extra_menu_items = [
-    "Open serial monitor",
-    "Flash code and monitor",
-    "Clone and build motor controller repo",
-    "Open CLI and adjust settings for testing",
-    "Open CLI and adjust settings for use on robot",
-=======
 menu_items = [
     "Open serial monitor for ESP32",
     "Upload and monitor code on ESP32",
@@ -27,7 +12,6 @@
     "Reassign sensor I2C address",
     "Clone and build pfr-motor-controllers github",
     "Open Bluetooth CLI for Motor Controller",
->>>>>>> 132b005c
     "Exit to terminal"
 ]
 
